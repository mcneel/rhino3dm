--- conflicted
+++ resolved
@@ -1,32 +1,6 @@
 
 #include "stdafx.h"
 
-<<<<<<< HEAD
-// TEMP
-class ON_XMLParamBlock : public ON_XMLParameters
-{
-public:
-  ON_XMLParamBlock();
-  virtual ~ON_XMLParamBlock();
-
-private:
-  ON_XMLRootNode _node;
-  ON__UINT64 _reserved;
-};
-
-ON_XMLParamBlock::ON_XMLParamBlock()
-  :
-  _reserved(0),
-  ON_XMLParameters(_node)
-{
-}
-
-ON_XMLParamBlock::~ON_XMLParamBlock()
-{
-}
-
-=======
->>>>>>> d7aa33ed
 enum ON_DecalMapping : int
 {
   // Same as ON_Decal::Mappings
