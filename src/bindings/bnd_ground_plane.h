--- conflicted
+++ resolved
@@ -21,13 +21,8 @@
   BND_File3dmGroundPlane(const BND_File3dmGroundPlane& gp);
   ~BND_File3dmGroundPlane() { if (_owned) delete _gp; }
 
-<<<<<<< HEAD
-  bool GetOn(void) const { return _gp->On(); }
-  void SetOn(bool v) { _gp->SetOn(v); }
-=======
   bool GetEnabled(void) const { return _gp->Enabled(); }
   void SetEnabled(bool v) const { _gp->SetEnabled(v); }
->>>>>>> 750acd15
 
   bool GetShowUnderside(void) const { return _gp->ShowUnderside(); }
   void SetShowUnderside(bool b) { _gp->SetShowUnderside(b); }
