--- conflicted
+++ resolved
@@ -21,13 +21,8 @@
   BND_File3dmSafeFrame(const BND_File3dmSafeFrame& sf);
   ~BND_File3dmSafeFrame() { if (_owned) delete _sf; }
 
-<<<<<<< HEAD
-  bool GetOn(void) const { return _sf->On(); }
-  void SetOn(bool v) { _sf->SetOn(v); }
-=======
   bool GetEnabled(void) const { return _sf->Enabled(); }
   void SetEnabled(bool v) const { _sf->SetEnabled(v); }
->>>>>>> 750acd15
 
   bool GetPerspectiveOnly(void) const { return _sf->PerspectiveOnly(); }
   void SetPerspectiveOnly(bool b) { _sf->SetPerspectiveOnly(b); }
