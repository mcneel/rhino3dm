--- conflicted
+++ resolved
@@ -132,9 +132,4 @@
   void SetOpacity(double o) { m_material->PhysicallyBased()->SetOpacity(o); }
   double OpacityRoughness() const { return m_material->PhysicallyBased()->OpacityRoughness(); }
   void SetOpacityRoughness(double o) { m_material->PhysicallyBased()->SetOpacityRoughness(o); }
-<<<<<<< HEAD
-};
-=======
-  //public Rhino.Display.Color4f Emission{ get; set; }
-};
->>>>>>> 0b57e6a0
+};